import itertools
from dataclasses import field, dataclass
from typing import Any

from ..result import BoolSummary, GroupedResult, SingleResult, filter_results, group_results
from ..enums import RemoteAlias, RemoteRole

Error = Any
AnyResult = SingleResult | GroupedResult


class EXPECT:
    SAME = "should be same"
    DIFF = "should be different"


class COLOR:
    HEADER = "\033[95m"
    OKBLUE = "\033[94m"
    OKCYAN = "\033[96m"
    OKGREEN = "\033[92m"
    WARNING = "\033[93m"
    FAIL = "\033[91m"
    ENDC = "\033[0m"
    BOLD = "\033[1m"
    UNDERLINE = "\033[4m"


@dataclass
class ErrorHolder:
    expected_errors: list[Error]
    found_unexpected_errors: list[Error] = field(default_factory=list)
    found_expected_errors: list[Error] = field(default_factory=list)

    @property
    def expected_errors_not_found(self):
        return set(self.expected_errors) - set(self.found_expected_errors)

    def __bool__(self):
        return bool(self.found_unexpected_errors) or bool(self.expected_errors_not_found)

    def assert_true(self, condition: bool, message: str, error: Error = None):
        if error is None:
            error = message

        level = "+"
        col = COLOR.OKGREEN
        if not condition:
            if error in self.expected_errors:
                self.found_expected_errors.append(error)
                level = " "
                col = COLOR.OKBLUE
            else:
                self.found_unexpected_errors.append(error)
                level = "!"
                col = COLOR.FAIL
        print(f"{col}[{level}] {message}{COLOR.ENDC}")

    def assert_same_results(self, grouped: GroupedResult, prefix: str, k1: str, k2: str):
        self.assert_true(
            grouped[k1] == grouped[k2],
            f"{prefix}: {k1} and {k2} should have same results",
            (prefix, EXPECT.SAME, k1, k2),
        )

    def assert_diff_results(self, grouped: GroupedResult, prefix: str, k1: str, k2: str):
        self.assert_true(
            grouped[k1] != grouped[k2],
            f"{prefix}: {k1} and {k2} should have different results",
            (prefix, EXPECT.DIFF, k1, k2),
        )


class CASE:
    ONE_SERVER = "case_name=one-server"
    ONE_SERVER_DIFFERENT_STEKS = "case_name=one-server-different-steks"
    ONE_SERVER_DIFFERENT_PORTS = "case_name=one-server-different-ports"
    TWO_SERVERS_SAME_STEK = "case_name=two-servers-same-stek"
    TWO_SERVERS_SAME_STEK_DIFFERENT_PORTS = "case_name=two-servers-same-stek-different-ports"
    TWO_SERVERS_DISTINCT_STEK = "case_name=two-servers-distinct-stek"
    TWO_SERVERS_DISTINCT_STEK_DIFFERENT_PORTS = "case_name=two-servers-distinct-stek-different-ports"


class SW:
    NGINX = "software_name=nginx"
    NGINX80 = "software_name=nginx80"
    NGINX_STRICT_HTTP_ERR = "software_name=nginx_strict_http_err"
    NGINX_STRICT_TLS_ERR = "software_name=nginx_strict_tls_err"
    APACHE = "software_name=apache"
    APACHE_STRICT = "software_name=apache_strict"
    OPENLITESPEED = "software_name=openlitespeed"
    OPENLITESPEED_W_ADMIN = "software_name=openlitespeed_w_admin"
    CLOSEDLITESPEED = "software_name=closedlitespeed"
    CLOSEDLITESPEED_W_ADMIN = "software_name=closedlitespeed_w_admin"
    CADDY = "software_name=caddy"
<<<<<<< HEAD
    # CADDY_STRICT = "software_name=caddy_strict"
=======
>>>>>>> 2c6e9249


_NGINX = {SW.NGINX, SW.NGINX80, SW.NGINX_STRICT_HTTP_ERR, SW.NGINX_STRICT_TLS_ERR}
_APACHE = {SW.APACHE, SW.APACHE_STRICT}
<<<<<<< HEAD
_LITESPEED = {SW.OPENLITESPEED, SW.CLOSEDLITESPEED}
# _CADDY = {SW.CADDY, SW.CADDY_STRICT}
=======
>>>>>>> 2c6e9249


def check_result_assertions(results: list[SingleResult]):
    """we assert that
    - each software behaves the same in each tls version (with the exception of apache...)
    - nginx and nginx80 behave the same
    - the OLS admin interface does not resume tickets from other hosts (with the exception of the admin interface on the other host)

    This ensures we did not just assume this, but that this is actually true.
    """
    err = ErrorHolder(
        [
            # admin to admin resumptions are ok
            "issuer=openlitespeed_w_admin_additional_0_7080, resumption=openlitespeed_w_admin_additional_1_7080: litespeed Admin interface should not resume",
            "issuer=openlitespeed_w_admin_additional_1_7080, resumption=openlitespeed_w_admin_additional_0_7080: litespeed Admin interface should not resume",
            "issuer=closedlitespeed_w_admin_additional_0_7080, resumption=closedlitespeed_w_admin_additional_1_7080: litespeed Admin interface should not resume",
            "issuer=closedlitespeed_w_admin_additional_1_7080, resumption=closedlitespeed_w_admin_additional_0_7080: litespeed Admin interface should not resume",
<<<<<<< HEAD
            (SW.APACHE, EXPECT.SAME, "tls_version=TLSv1.2", "tls_version=TLSv1.3"),
            (SW.APACHE_STRICT, EXPECT.SAME, "tls_version=TLSv1.2", "tls_version=TLSv1.3"),
            (SW.NGINX_STRICT_TLS_ERR, EXPECT.SAME, "tls_version=TLSv1.2", "tls_version=TLSv1.3"),
=======
            # shared hosts between nginx instances
            "software_name=nginx_strict_http_err case_name=one-server-different-ports should not resume tickets",
>>>>>>> 2c6e9249
            "software_name=nginx_strict_http_err case_name=two-servers-same-stek should not resume tickets",
            "software_name=nginx_strict_http_err case_name=two-servers-same-stek-different-ports should not resume tickets",
            # shared hosts between OLS instances
            "software_name=openlitespeed_w_admin case_name=two-servers-same-stek should not resume tickets",
            "software_name=openlitespeed_w_admin case_name=two-servers-same-stek-different-ports should not resume tickets",
            "software_name=closedlitespeed_w_admin case_name=two-servers-same-stek should not resume tickets",
            "software_name=closedlitespeed_w_admin case_name=two-servers-same-stek-different-ports should not resume tickets",
<<<<<<< HEAD
            # ('software_name=closedlitespeed', 'should be same', 'case_name=one-server-different-ports', 'case_name=two-servers-same-stek'),
            # ('software_name=closedlitespeed', 'should be same', 'case_name=one-server-different-ports', 'case_name=two-servers-same-stek-different-ports'),
            # ('software_name=closedlitespeed', 'should be same', 'case_name=one-server-different-ports', 'case_name=two-servers-distinct-stek'),
            # ('software_name=closedlitespeed', 'should be same', 'case_name=one-server-different-ports', 'case_name=two-servers-distinct-stek-different-ports'),
            # "OLS and CLS should behave the same"
=======
            # finding
            (SW.APACHE, EXPECT.SAME, "tls_version=TLSv1.2", "tls_version=TLSv1.3"),
            (SW.APACHE_STRICT, EXPECT.SAME, "tls_version=TLSv1.2", "tls_version=TLSv1.3"),
            (SW.NGINX_STRICT_TLS_ERR, EXPECT.SAME, "tls_version=TLSv1.2", "tls_version=TLSv1.3"),
>>>>>>> 2c6e9249
        ]
    )

    # ASSERT: TLS 1.2 and 1.3 behave the same
    grouped = group_results(results, "software_name", "tls_version")
    for sw, sw_grouped in grouped.items():
        for k1, k2 in itertools.combinations(sw_grouped.keys(), 2):
            err.assert_same_results(sw_grouped, f"{sw}", k1, k2)

    # ASSERT: nginx with stek 48 and 80 behave the same
    grouped = group_results(results, "software_name")
    err.assert_same_results(grouped, "Software", SW.NGINX, SW.NGINX80)

    # ASSERT: OLS/CLS Admin interface does not resume tickets from other hosts
    for sw in ("openlitespeed_w_admin", "closedlitespeed_w_admin"):
        grouped = group_results(filter_results(results, software_name=sw), ("issuer", "resumption"))
        for k in grouped.keys():
            if f"resumption={sw}_additional_" not in k:
                continue
            err.assert_true(
                grouped[k].ticket_resumed == BoolSummary.NONE, f"{k}: litespeed Admin interface should not resume"
            )

    # ASSERT: We can group tests that cause the same results
    grouped = group_results(results, "software_name", "case_name")
    grouped_w_sni = group_results(
        filter_results(results, predicate=lambda d: d["sni_name"] is not None), "software_name", "case_name"
    )
    behavior_groups_per_sw = {
        None: [
            {
                CASE.ONE_SERVER,
                CASE.ONE_SERVER_DIFFERENT_STEKS,
            },
            {
                CASE.ONE_SERVER_DIFFERENT_PORTS,
                CASE.TWO_SERVERS_SAME_STEK,
                CASE.TWO_SERVERS_SAME_STEK_DIFFERENT_PORTS,
                CASE.TWO_SERVERS_DISTINCT_STEK,
                CASE.TWO_SERVERS_DISTINCT_STEK_DIFFERENT_PORTS,
            },
        ],
<<<<<<< HEAD
=======
        SW.OPENLITESPEED: [
            {
                CASE.ONE_SERVER,
                CASE.ONE_SERVER_DIFFERENT_STEKS,
            },
            {
                # default hosts somehow behave different
                CASE.ONE_SERVER_DIFFERENT_PORTS,
            },
            {
                CASE.TWO_SERVERS_SAME_STEK,
                CASE.TWO_SERVERS_SAME_STEK_DIFFERENT_PORTS,
                CASE.TWO_SERVERS_DISTINCT_STEK,
                CASE.TWO_SERVERS_DISTINCT_STEK_DIFFERENT_PORTS,
            },
        ],
>>>>>>> 2c6e9249
        SW.CLOSEDLITESPEED: [
            {
                CASE.ONE_SERVER,
                CASE.ONE_SERVER_DIFFERENT_STEKS,
            },
            {
<<<<<<< HEAD
=======
                # default hosts somehow behave different
>>>>>>> 2c6e9249
                CASE.ONE_SERVER_DIFFERENT_PORTS,
            },
            {
                CASE.TWO_SERVERS_SAME_STEK,
                CASE.TWO_SERVERS_SAME_STEK_DIFFERENT_PORTS,
                CASE.TWO_SERVERS_DISTINCT_STEK,
                CASE.TWO_SERVERS_DISTINCT_STEK_DIFFERENT_PORTS,
            },
        ],
        SW.NGINX_STRICT_HTTP_ERR: [
            # here it makes a difference whether two servers share a stek
            {
                CASE.ONE_SERVER,
                CASE.ONE_SERVER_DIFFERENT_STEKS,
            },
            {
                CASE.ONE_SERVER_DIFFERENT_PORTS,
                CASE.TWO_SERVERS_SAME_STEK,
                CASE.TWO_SERVERS_SAME_STEK_DIFFERENT_PORTS,
            },
            {
                CASE.TWO_SERVERS_DISTINCT_STEK,
                CASE.TWO_SERVERS_DISTINCT_STEK_DIFFERENT_PORTS,
            },
        ],
        SW.OPENLITESPEED_W_ADMIN: [
            # here it makes a difference whether two servers share a stek as the admin interface allows resumptions with the same stek
            # also: one and two server scenarios are not comparable as each server adds a new vhost
            {
                CASE.ONE_SERVER,
                CASE.ONE_SERVER_DIFFERENT_STEKS,  # not supported; is just ONE_SERVER
            },
            {
                CASE.ONE_SERVER_DIFFERENT_PORTS,
            },
            {
                CASE.TWO_SERVERS_SAME_STEK,
                CASE.TWO_SERVERS_SAME_STEK_DIFFERENT_PORTS,
            },
            {
                CASE.TWO_SERVERS_DISTINCT_STEK,
                CASE.TWO_SERVERS_DISTINCT_STEK_DIFFERENT_PORTS,
            },
        ],
        SW.CLOSEDLITESPEED_W_ADMIN: [
            # here it makes a difference whether two servers share a stek as the admin interface allows resumptions with the same stek
            # also: one and two server scenarios are not comparable as each server adds a new vhost
            {
                CASE.ONE_SERVER,
                CASE.ONE_SERVER_DIFFERENT_STEKS,  # not supported; is just ONE_SERVER
            },
            {
                CASE.ONE_SERVER_DIFFERENT_PORTS,
            },
            {
                CASE.TWO_SERVERS_SAME_STEK,
                CASE.TWO_SERVERS_SAME_STEK_DIFFERENT_PORTS,
            },
            {
                CASE.TWO_SERVERS_DISTINCT_STEK,
                CASE.TWO_SERVERS_DISTINCT_STEK_DIFFERENT_PORTS,
            },
        ],
    }
    for behavior_groups in behavior_groups_per_sw.values():
        for s1, s2 in itertools.combinations(behavior_groups, 2):
            assert s1.isdisjoint(s2), "Behavior groups are not disjoint"

    for sw, sw_grouped in grouped.items():
        behavior_groups = behavior_groups_per_sw.get(sw, behavior_groups_per_sw[None])
        for k1, k2 in itertools.combinations(sw_grouped.keys(), 2):
            for g in behavior_groups:
                if k1 in g:
                    if k2 in g:
                        err.assert_same_results(sw_grouped, f"{sw}", k1, k2)
                    else:
                        err.assert_diff_results(sw_grouped, f"{sw}", k1, k2)
                    break
            else:
                assert False, f"Unknown behavior group for {k1} ({sw})"

    # ASSERT: two-server (or two port) cases do not resume tickets
    for sw, sw_grouped in grouped.items():
        for case_name, case_grouped in sw_grouped.items():
            if case_name in (CASE.ONE_SERVER, CASE.ONE_SERVER_DIFFERENT_STEKS):
                continue
            err.assert_true(
                case_grouped.ticket_resumed == BoolSummary.NONE, f"{sw} {case_name} should not resume tickets"
            )

    # ASSERT: some other claims per software
    err.assert_true(
        grouped[SW.NGINX][CASE.ONE_SERVER].ticket_resumed == BoolSummary.ALL,
        "nginx one-server resumes all tickets",
    )
    err.assert_true(
        grouped[SW.NGINX][CASE.ONE_SERVER].body == RemoteRole.HOST_VALUE,
        "nginx one-server determines content by host header",
    )
    err.assert_true(
        grouped[SW.NGINX][CASE.ONE_SERVER_DIFFERENT_PORTS].ticket_resumed == BoolSummary.NONE,
        "nginx does not resume across ports",
    )

    err.assert_true(
        grouped_w_sni[SW.NGINX][CASE.ONE_SERVER] == grouped_w_sni[SW.NGINX_STRICT_HTTP_ERR][CASE.ONE_SERVER],
        "nginx one-server should be same (in cases with SNI) for default config and strict config (HTTP ERR)",
    )
    err.assert_true(
        grouped_w_sni[SW.NGINX][CASE.ONE_SERVER] == grouped_w_sni[SW.NGINX_STRICT_TLS_ERR][CASE.ONE_SERVER],
        "nginx one-server should be same (in cases with SNI) for default config and strict config (TLS ERR)",
    )
    err.assert_true(
        grouped[SW.NGINX_STRICT_TLS_ERR][CASE.ONE_SERVER_DIFFERENT_PORTS].ticket_resumed == BoolSummary.NONE,
        "nginx with strict config (TLS ERR) rejects all tickets on different ports (=> also for separate servers)",
    )

    err.assert_true(
        grouped_w_sni[SW.APACHE][CASE.ONE_SERVER] == grouped_w_sni[SW.APACHE_STRICT][CASE.ONE_SERVER],
        "apache one-server should be same (in cases with SNI) for default config and strict config",
    )
    err.assert_true(
        grouped[SW.APACHE][CASE.ONE_SERVER] != grouped_w_sni[SW.APACHE_STRICT][CASE.ONE_SERVER],
        "apache one-server should be differ (for SNI=None) for default config and strict config",
    )

    with SingleResult.__eq__.ignoredFields.add("response_body"):  # type: ignore[attr-defined]
        # they slightly changed the 404 body
<<<<<<< HEAD
        err.assert_true(
            grouped[SW.OPENLITESPEED] == grouped[SW.CLOSEDLITESPEED],
            "OLS and CLS should behave the same",
        )

    # We no longer have a strict caddy version, because formerly "normal" caddy was more like a weakend one
    #err.assert_true(
    #    grouped[SW.CADDY][CASE.ONE_SERVER] != grouped[SW.CADDY_STRICT][CASE.ONE_SERVER],
    #    "caddy strict should behave differently when Host header mismatch",
    #)
=======
        err.assert_true(grouped[SW.OPENLITESPEED] == grouped[SW.CLOSEDLITESPEED], "OLS and CLS should behave the same")
>>>>>>> 2c6e9249

    # Check that no unexpected errors were found
    if err.found_expected_errors:
        print(f"\n{COLOR.OKBLUE}{COLOR.UNDERLINE}[!] Errors that were expected and found:{COLOR.ENDC}")
        for error in err.found_expected_errors:
            print(error)

    if err.found_unexpected_errors:
        print(f"\n{COLOR.FAIL}{COLOR.UNDERLINE}[!] Unexpected Errors:{COLOR.ENDC}")
        for error in err.found_unexpected_errors:
            print(error)

    if err.expected_errors_not_found:
        print(f"\n{COLOR.FAIL}{COLOR.UNDERLINE}[!] Expected Errors that were not found:{COLOR.ENDC}")
        for error in err.expected_errors_not_found:
            print(error)

    assert not err, "Errors found (or expected errors were not found)"


def _check_table_assumptions_resumes_ticket(results: list[SingleResult]):
    # column: SNI=I : yes
    grouped = GroupedResult.from_results(list(filter_results(results, sni_name=RemoteAlias.TICKET_ISSUER)))
    assert grouped.ticket_resumed == BoolSummary.ALL

    # column: SNI=R
    grouped = group_results(list(filter_results(results, sni_name=RemoteAlias.RESUMPTION)), "software_name")
    ## SNI=R [nginx,caddy] : yes
    for sw in _NGINX:
        assert grouped[sw].ticket_resumed == BoolSummary.ALL
    assert grouped[SW.CADDY].ticket_resumed == BoolSummary.ALL
    ## SNI=R [apache, ols, cls] : no
    for sw in _APACHE:
        assert grouped[sw].ticket_resumed == BoolSummary.NONE
    assert grouped[SW.OPENLITESPEED].ticket_resumed == BoolSummary.NONE
    assert grouped[SW.CLOSEDLITESPEED].ticket_resumed == BoolSummary.NONE

    # column: SNI=none
    grouped = group_results(list(filter_results(results, sni_name=None)), "software_name", "tls_version")
    _grouped_issuer = group_results(list(filter_results(results, sni_name=None)), "software_name", "issuer")
    ## SNI=none [apache]: first host
    for sw in _APACHE:
        for issuer, issuer_grouped in _grouped_issuer[sw].items():
            if issuer == "issuer=a.com":
                assert issuer_grouped.ticket_resumed == BoolSummary.ALL
            else:
                assert issuer_grouped.ticket_resumed == BoolSummary.NONE

    ## SNI=none [nginx]: yes
<<<<<<< HEAD
    ## SNI=none [nginx_strict_tls]: no in TLS 1.3
    for sw in _NGINX:
        if sw == SW.NGINX_STRICT_TLS_ERR:
            # because of the raised error sometimes
            assert grouped[sw].ticket_resumed == BoolSummary.SOME
            continue
        else:
            assert grouped[sw].ticket_resumed == BoolSummary.ALL
    ## SNI=none [OLS]: only on first host
    # TODO: FIX
    for sw in _LITESPEED:
        for issuer, issuer_grouped in grouped[sw].items():
            if issuer == "issuer=a.com":
                assert issuer_grouped.ticket_resumed == BoolSummary.ALL, f"{sw} {issuer} {issuer_grouped.ticket_resumed}"
            else:
                assert issuer_grouped.ticket_resumed == BoolSummary.NONE, f"{sw} {issuer} {issuer_grouped.ticket_resumed}"
    # assert grouped[SW.OPENLITESPEED].ticket_resumed == BoolSummary.SOME
    assert grouped[SW.CLOSEDLITESPEED].ticket_resumed == BoolSummary.SOME
    ## SNI=none [caddy]: no
    assert grouped[SW.CADDY].ticket_resumed == BoolSummary.NONE
=======
    ## SNI=none [nginx_strict_tls]: 1.2: yes 1.3: no
    for sw in _NGINX:
        if sw == SW.NGINX_STRICT_TLS_ERR:
            # as the TLS handshake failed, there is no result stored
            assert grouped[sw]["tls_version=TLSv1.2"].ticket_resumed == BoolSummary.ALL
            assert grouped[sw]["tls_version=TLSv1.3"].ticket_resumed == BoolSummary.NONE
            # assert sw not in grouped.keys()
        else:
            assert grouped[sw].ticket_resumed == BoolSummary.ALL
    ## SNI=none [OLS]: default host
    for sw in (SW.OPENLITESPEED, SW.CLOSEDLITESPEED):
        for issuer, issuer_grouped in _grouped_issuer[sw].items():
            if issuer == "issuer=a.com":
                assert issuer_grouped.ticket_resumed == BoolSummary.ALL
            else:
                assert issuer_grouped.ticket_resumed == BoolSummary.NONE
>>>>>>> 2c6e9249

    print("[+] Validated Table assumptions for Resumes Ticket")


def _check_table_assumptions_resumption_content(results: list[SingleResult]):
    results = list(filter(lambda r: r.ticket_resumed, results))

    # column: SNI=I, Host=I: I
    grouped = GroupedResult.from_results(
        list(filter_results(results, sni_name=RemoteAlias.TICKET_ISSUER, host_header_name=RemoteAlias.TICKET_ISSUER))
    )
    for r in grouped.walk_results():
        assert RemoteAlias.TICKET_ISSUER in r.body
    assert RemoteAlias.TICKET_ISSUER in grouped.body

    # column: SNI=I, Host=R
    grouped = group_results(
        list(filter_results(results, sni_name=RemoteAlias.TICKET_ISSUER, host_header_name=RemoteAlias.RESUMPTION)),
        "software_name",
    )
    ## [apache, caddy] 421
    for sw in _APACHE:
        for r in grouped[sw].details:
            assert r.response_status_code == 421
    for r in grouped[SW.CADDY].details:
        assert r.response_status_code == 421
    ## [nginx] R
    for sw in _NGINX:
        assert RemoteAlias.RESUMPTION in grouped[sw].body
    ## [OLS] R
    assert RemoteAlias.RESUMPTION in grouped[SW.OPENLITESPEED].body
    assert RemoteAlias.RESUMPTION in grouped[SW.CLOSEDLITESPEED].body

    # column: SNI=R, Host=I
    grouped = group_results(
        list(filter_results(results, sni_name=RemoteAlias.RESUMPTION, host_header_name=RemoteAlias.TICKET_ISSUER)),
        "software_name",
    )
    ## [apache, ols]: not resumed
    for sw in _APACHE:
        assert sw not in grouped.keys()
    # assert SW.OPENLITESPEED not in grouped.keys()
    # assert SW.CLOSEDLITESPEED not in grouped.keys()
    ## [caddy]: 421
    for r in grouped[SW.CADDY].details:
        assert r.response_status_code == 421
    ## [nginx]: I
    for sw in _NGINX:
        assert RemoteAlias.TICKET_ISSUER in grouped[sw].body

    # column: SNI=R, Host=R
    grouped = group_results(
        list(filter_results(results, sni_name=RemoteAlias.RESUMPTION, host_header_name=RemoteAlias.RESUMPTION)),
        "software_name",
    )
    ## [apache, ols]: not resumed
    for sw in _APACHE:
        assert sw not in grouped.keys()
    # assert SW.OPENLITESPEED not in grouped.keys()
    # assert SW.CLOSEDLITESPEED not in grouped.keys()
    ## [nginx, caddy]: R
    for sw in _NGINX:
        assert RemoteAlias.RESUMPTION in grouped[sw].body
    assert RemoteAlias.RESUMPTION in grouped[SW.CADDY].body

    # column: SNI=None, Host=I
    grouped = group_results(
        list(filter_results(results, sni_name=None, host_header_name=RemoteAlias.TICKET_ISSUER)),
        "software_name",
        "tls_version",
    )
    ## apache
    for sw in _APACHE:
        for r in grouped[sw].walk_results():
            # others were not resumed
            assert r.parameters["issuer"] == "a.com"
    ### normal: I [only for first host]
    assert RemoteAlias.TICKET_ISSUER in grouped[SW.APACHE].body
    ### strict: 1.2: I, 1.3: 403
    assert RemoteAlias.TICKET_ISSUER in grouped[SW.APACHE_STRICT]["tls_version=TLSv1.2"].body
    for r in grouped[SW.APACHE_STRICT]["tls_version=TLSv1.3"].details:
        assert r.response_status_code == 403
<<<<<<< HEAD
    ## caddy: not resumed
    assert SW.CADDY not in grouped.keys()
    ## nginx: I
    ### strict: not resumed
    for sw in _NGINX:
        if sw == SW.NGINX_STRICT_TLS_ERR:
            # as the TLS handshake failed, there is no result stored
            # assert sw not in grouped.keys()
            #TODO: express smth
            continue
        else:
            assert RemoteAlias.TICKET_ISSUER in grouped[sw].body
    ## OLS: not resumed
    # assert SW.OPENLITESPEED not in grouped.keys()
    # assert SW.CLOSEDLITESPEED not in grouped.keys()
=======
    ## nginx: I (for any that was resumed)
    for sw in _NGINX:
        assert RemoteAlias.TICKET_ISSUER in grouped[sw].body
    ## OLS: I
    for sw in (SW.OPENLITESPEED, SW.CLOSEDLITESPEED):
        assert RemoteAlias.TICKET_ISSUER in grouped[sw].body
>>>>>>> 2c6e9249

    # column: SNI=None, Host=R
    grouped = group_results(
        list(filter_results(results, sni_name=None, host_header_name=RemoteAlias.RESUMPTION)),
        "software_name",
        "tls_version",
    )
    ## apache
    for sw in _APACHE:
        for r in grouped[sw].walk_results():
            # others were not resumed
            assert r.parameters["issuer"] == "a.com"
    ### normal: 1.2: 421, 1.3: R
    for r in grouped[SW.APACHE]["tls_version=TLSv1.2"].walk_results():
        assert r.response_status_code == 421
    assert RemoteAlias.RESUMPTION in grouped[SW.APACHE]["tls_version=TLSv1.3"].body
    ### strict: 1.2: 421, 1.3: 403
    for r in grouped[SW.APACHE_STRICT]["tls_version=TLSv1.2"].walk_results():
        assert r.response_status_code == 421
    for r in grouped[SW.APACHE_STRICT]["tls_version=TLSv1.3"].walk_results():
        assert r.response_status_code == 403

<<<<<<< HEAD
    ## caddy: not resumed
    assert SW.CADDY not in grouped.keys()

    ## nginx
    for sw in _NGINX:
        if sw == SW.NGINX_STRICT_TLS_ERR:
            ### strict: not resumed
            # as the TLS handshake failed, there is no result stored
            continue
            assert sw not in grouped.keys()
        else:
            ### normal: R
            assert RemoteAlias.RESUMPTION in grouped[sw].body
    ## OLS: not resumed
    # assert SW.OPENLITESPEED not in grouped.keys()
    # assert SW.CLOSEDLITESPEED not in grouped.keys()
=======
    ## nginx: R (for any that was resumed)
    for sw in _NGINX:
        assert RemoteAlias.RESUMPTION in grouped[sw].body
    ## OLS: R
    for sw in (SW.OPENLITESPEED, SW.CLOSEDLITESPEED):
        assert RemoteAlias.RESUMPTION in grouped[sw].body
>>>>>>> 2c6e9249

    print("[+] Validated Table assumptions for Resumption Content")


def check_table_assumptions(results: list[SingleResult]):
    try:
        assert False
    except AssertionError:
        pass
    else:
        raise Exception("Assertions are disabled")

    results = list(
        filter_results(
            results,
            case_name="one-server",
            # OLS w admin behaves like multiple ports/servers
            predicate=lambda d: d["software_name"] not in ("openlitespeed_w_admin", "closedlitespeed_w_admin"),
        )
    )
    _check_table_assumptions_resumes_ticket(results)
    _check_table_assumptions_resumption_content(results)<|MERGE_RESOLUTION|>--- conflicted
+++ resolved
@@ -93,19 +93,13 @@
     CLOSEDLITESPEED = "software_name=closedlitespeed"
     CLOSEDLITESPEED_W_ADMIN = "software_name=closedlitespeed_w_admin"
     CADDY = "software_name=caddy"
-<<<<<<< HEAD
     # CADDY_STRICT = "software_name=caddy_strict"
-=======
->>>>>>> 2c6e9249
 
 
 _NGINX = {SW.NGINX, SW.NGINX80, SW.NGINX_STRICT_HTTP_ERR, SW.NGINX_STRICT_TLS_ERR}
 _APACHE = {SW.APACHE, SW.APACHE_STRICT}
-<<<<<<< HEAD
 _LITESPEED = {SW.OPENLITESPEED, SW.CLOSEDLITESPEED}
 # _CADDY = {SW.CADDY, SW.CADDY_STRICT}
-=======
->>>>>>> 2c6e9249
 
 
 def check_result_assertions(results: list[SingleResult]):
@@ -123,14 +117,11 @@
             "issuer=openlitespeed_w_admin_additional_1_7080, resumption=openlitespeed_w_admin_additional_0_7080: litespeed Admin interface should not resume",
             "issuer=closedlitespeed_w_admin_additional_0_7080, resumption=closedlitespeed_w_admin_additional_1_7080: litespeed Admin interface should not resume",
             "issuer=closedlitespeed_w_admin_additional_1_7080, resumption=closedlitespeed_w_admin_additional_0_7080: litespeed Admin interface should not resume",
-<<<<<<< HEAD
-            (SW.APACHE, EXPECT.SAME, "tls_version=TLSv1.2", "tls_version=TLSv1.3"),
-            (SW.APACHE_STRICT, EXPECT.SAME, "tls_version=TLSv1.2", "tls_version=TLSv1.3"),
-            (SW.NGINX_STRICT_TLS_ERR, EXPECT.SAME, "tls_version=TLSv1.2", "tls_version=TLSv1.3"),
-=======
+            # (SW.APACHE, EXPECT.SAME, "tls_version=TLSv1.2", "tls_version=TLSv1.3"),
+            # (SW.APACHE_STRICT, EXPECT.SAME, "tls_version=TLSv1.2", "tls_version=TLSv1.3"),
+            # (SW.NGINX_STRICT_TLS_ERR, EXPECT.SAME, "tls_version=TLSv1.2", "tls_version=TLSv1.3"),
             # shared hosts between nginx instances
             "software_name=nginx_strict_http_err case_name=one-server-different-ports should not resume tickets",
->>>>>>> 2c6e9249
             "software_name=nginx_strict_http_err case_name=two-servers-same-stek should not resume tickets",
             "software_name=nginx_strict_http_err case_name=two-servers-same-stek-different-ports should not resume tickets",
             # shared hosts between OLS instances
@@ -138,18 +129,10 @@
             "software_name=openlitespeed_w_admin case_name=two-servers-same-stek-different-ports should not resume tickets",
             "software_name=closedlitespeed_w_admin case_name=two-servers-same-stek should not resume tickets",
             "software_name=closedlitespeed_w_admin case_name=two-servers-same-stek-different-ports should not resume tickets",
-<<<<<<< HEAD
-            # ('software_name=closedlitespeed', 'should be same', 'case_name=one-server-different-ports', 'case_name=two-servers-same-stek'),
-            # ('software_name=closedlitespeed', 'should be same', 'case_name=one-server-different-ports', 'case_name=two-servers-same-stek-different-ports'),
-            # ('software_name=closedlitespeed', 'should be same', 'case_name=one-server-different-ports', 'case_name=two-servers-distinct-stek'),
-            # ('software_name=closedlitespeed', 'should be same', 'case_name=one-server-different-ports', 'case_name=two-servers-distinct-stek-different-ports'),
-            # "OLS and CLS should behave the same"
-=======
             # finding
             (SW.APACHE, EXPECT.SAME, "tls_version=TLSv1.2", "tls_version=TLSv1.3"),
             (SW.APACHE_STRICT, EXPECT.SAME, "tls_version=TLSv1.2", "tls_version=TLSv1.3"),
             (SW.NGINX_STRICT_TLS_ERR, EXPECT.SAME, "tls_version=TLSv1.2", "tls_version=TLSv1.3"),
->>>>>>> 2c6e9249
         ]
     )
 
@@ -192,8 +175,6 @@
                 CASE.TWO_SERVERS_DISTINCT_STEK_DIFFERENT_PORTS,
             },
         ],
-<<<<<<< HEAD
-=======
         SW.OPENLITESPEED: [
             {
                 CASE.ONE_SERVER,
@@ -210,17 +191,13 @@
                 CASE.TWO_SERVERS_DISTINCT_STEK_DIFFERENT_PORTS,
             },
         ],
->>>>>>> 2c6e9249
         SW.CLOSEDLITESPEED: [
             {
                 CASE.ONE_SERVER,
                 CASE.ONE_SERVER_DIFFERENT_STEKS,
             },
             {
-<<<<<<< HEAD
-=======
                 # default hosts somehow behave different
->>>>>>> 2c6e9249
                 CASE.ONE_SERVER_DIFFERENT_PORTS,
             },
             {
@@ -349,7 +326,6 @@
 
     with SingleResult.__eq__.ignoredFields.add("response_body"):  # type: ignore[attr-defined]
         # they slightly changed the 404 body
-<<<<<<< HEAD
         err.assert_true(
             grouped[SW.OPENLITESPEED] == grouped[SW.CLOSEDLITESPEED],
             "OLS and CLS should behave the same",
@@ -360,9 +336,6 @@
     #    grouped[SW.CADDY][CASE.ONE_SERVER] != grouped[SW.CADDY_STRICT][CASE.ONE_SERVER],
     #    "caddy strict should behave differently when Host header mismatch",
     #)
-=======
-        err.assert_true(grouped[SW.OPENLITESPEED] == grouped[SW.CLOSEDLITESPEED], "OLS and CLS should behave the same")
->>>>>>> 2c6e9249
 
     # Check that no unexpected errors were found
     if err.found_expected_errors:
@@ -412,7 +385,7 @@
                 assert issuer_grouped.ticket_resumed == BoolSummary.NONE
 
     ## SNI=none [nginx]: yes
-<<<<<<< HEAD
+    todo = """
     ## SNI=none [nginx_strict_tls]: no in TLS 1.3
     for sw in _NGINX:
         if sw == SW.NGINX_STRICT_TLS_ERR:
@@ -433,7 +406,7 @@
     assert grouped[SW.CLOSEDLITESPEED].ticket_resumed == BoolSummary.SOME
     ## SNI=none [caddy]: no
     assert grouped[SW.CADDY].ticket_resumed == BoolSummary.NONE
-=======
+    """
     ## SNI=none [nginx_strict_tls]: 1.2: yes 1.3: no
     for sw in _NGINX:
         if sw == SW.NGINX_STRICT_TLS_ERR:
@@ -450,7 +423,6 @@
                 assert issuer_grouped.ticket_resumed == BoolSummary.ALL
             else:
                 assert issuer_grouped.ticket_resumed == BoolSummary.NONE
->>>>>>> 2c6e9249
 
     print("[+] Validated Table assumptions for Resumes Ticket")
 
@@ -533,7 +505,7 @@
     assert RemoteAlias.TICKET_ISSUER in grouped[SW.APACHE_STRICT]["tls_version=TLSv1.2"].body
     for r in grouped[SW.APACHE_STRICT]["tls_version=TLSv1.3"].details:
         assert r.response_status_code == 403
-<<<<<<< HEAD
+    todo = """
     ## caddy: not resumed
     assert SW.CADDY not in grouped.keys()
     ## nginx: I
@@ -549,14 +521,13 @@
     ## OLS: not resumed
     # assert SW.OPENLITESPEED not in grouped.keys()
     # assert SW.CLOSEDLITESPEED not in grouped.keys()
-=======
+    """
     ## nginx: I (for any that was resumed)
     for sw in _NGINX:
         assert RemoteAlias.TICKET_ISSUER in grouped[sw].body
     ## OLS: I
     for sw in (SW.OPENLITESPEED, SW.CLOSEDLITESPEED):
         assert RemoteAlias.TICKET_ISSUER in grouped[sw].body
->>>>>>> 2c6e9249
 
     # column: SNI=None, Host=R
     grouped = group_results(
@@ -579,7 +550,7 @@
     for r in grouped[SW.APACHE_STRICT]["tls_version=TLSv1.3"].walk_results():
         assert r.response_status_code == 403
 
-<<<<<<< HEAD
+    todo = """
     ## caddy: not resumed
     assert SW.CADDY not in grouped.keys()
 
@@ -596,14 +567,13 @@
     ## OLS: not resumed
     # assert SW.OPENLITESPEED not in grouped.keys()
     # assert SW.CLOSEDLITESPEED not in grouped.keys()
-=======
+    """
     ## nginx: R (for any that was resumed)
     for sw in _NGINX:
         assert RemoteAlias.RESUMPTION in grouped[sw].body
     ## OLS: R
     for sw in (SW.OPENLITESPEED, SW.CLOSEDLITESPEED):
         assert RemoteAlias.RESUMPTION in grouped[sw].body
->>>>>>> 2c6e9249
 
     print("[+] Validated Table assumptions for Resumption Content")
 
